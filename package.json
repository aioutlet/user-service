--- conflicted
+++ resolved
@@ -41,15 +41,10 @@
     "colors": "^1.4.0",
     "cookie-parser": "^1.4.7",
     "cors": "^2.8.5",
-<<<<<<< HEAD
-    "dotenv": "^16.0.0",
-    "express": "^4.18.2",
+    "dotenv": "^17.2.1",
+    "express": "^5.1.0",
     "express-rate-limit": "^8.0.1",
     "express-slow-down": "^3.0.0",
-=======
-    "dotenv": "^17.2.1",
-    "express": "^5.1.0",
->>>>>>> aa5f3a04
     "jsonwebtoken": "^9.0.2",
     "mongoose": "^8.18.0",
     "uuid": "^11.1.0",
