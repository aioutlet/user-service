--- conflicted
+++ resolved
@@ -56,12 +56,7 @@
     "eslint": "^9.34.0",
     "jest": "^29.0.0",
     "node-mocks-http": "^1.17.2",
-<<<<<<< HEAD
     "nodemon": "^3.1.10",
-    "supertest": "^6.3.0"
-=======
-    "nodemon": "^2.0.0",
     "supertest": "^7.1.4"
->>>>>>> 8e6a7a4a
   }
 }